--- conflicted
+++ resolved
@@ -416,8 +416,6 @@
 		if balance < 1 {
 			return rfslib.ErrInsufficientAppendBalance{Have: int(balance), Need: 1}
 		}
-<<<<<<< HEAD
-=======
 		// We assume that the previous records are confirmed before a client append a new one
 		mostRecentRecord, err := capi.miner.readRecord(newOpRecord.FileName, 65535)
 		if err != nil {
@@ -431,7 +429,6 @@
 			newOpRecord.RecordNum = mostRecentRecord.RecordNum + 1
 			*nextRecordNum = newOpRecord.RecordNum
 		}
->>>>>>> f03857d8
 	}
 	capi.miner.OperationRecordChan <- *newOpRecord
 	capi.miner.broadcastOperationRecord(newOpRecord)
